#!python
# cython: boundscheck=False, wraparound=False, nonecheck=False, initializedcheck=False, cdivision=True

import numpy as np
cimport numpy as np
import cython
cimport cython
import warnings
import heapq

# define consistent types to use everywhere
ctypedef np.int32_t int_t
ctypedef np.float32_t float_t
ctypedef np.npy_bool bool_t
ctypedef np.int64_t int64_t  # for searchsorted output

from libcpp.algorithm cimport sort
from libc.string cimport memcpy
from libc.stdint cimport int32_t

cdef extern from "stddef.h":
    ctypedef size_t size_t

from libcpp.queue cimport priority_queue
from libcpp.vector cimport vector
from libcpp.utility cimport pair

# matching numpy types for python parts (np.int32, np.float32)
int_t_np = np.int32
float_t_np = np.float32

cdef extern from "<stdlib.h>":
    double drand48()

cdef float_t randnum() noexcept:
    return <float_t>drand48()

# LEF statuses
cdef int_t NUM_STATUSES = 5  # moving, paused, bound
cdef int_t STATUS_MOVING = 0  # LEF moved last time
cdef int_t STATUS_PAUSED = 1  # LEF failed to move the last step because it was paused
cdef int_t STATUS_STALLED = 2  # LEF failed to move the last step because it was stalled at another LEF or boundary
cdef int_t STATUS_CAPTURED = 3  # LEF is bound by CTCF and cannot move
cdef int_t STATUS_INACTIVE = 4  # A leg is inactive and cannot move

# occipied array statuses
cdef int_t OCCUPIED_FREE = -2
cdef int_t OCCUPIED_BOUNDARY = -1

# move policies
cdef int_t MOVE_POLICY_BOTH = 0  # both legs can move
cdef int_t MOVE_POLICY_ALTERNATE = 1  # only one leg can move at a time, alternating between legs with a given rate
cdef int_t MOVE_POLICY_ONELEG_RANDOM = 2  # only one leg can move at a time, and it's a random leg


cdef inline (int_t, int_t) find_adjacent_anchors(float_t x, int_t[::1] arr, int_t size) noexcept nogil:
    cdef int_t target = <int_t>x
    cdef Py_ssize_t left = 0
    cdef Py_ssize_t right = size
    cdef Py_ssize_t mid

    while left < right:
        mid = (left + right) >> 1
        if arr[mid] < target:
            left = mid + 1
        else:
            right = mid

    cdef int_t insert = <int_t>left
    cdef int_t left_idx = insert - 1
    cdef int_t right_idx = insert
    if left_idx < 0:
        left_idx = -1
    if right_idx >= size:
        right_idx = -1

    return left_idx, right_idx


# simple binary search of existing value in an int_t array - assumes the value exists.
cdef inline int_t binary_search(int_t[::1] arr, int_t size, int_t target) noexcept nogil:
    cdef int_t left = 0
    cdef int_t right = size
    cdef int_t mid

    while left < right:
        mid = (left + right) >> 1
        if arr[mid] < target:
            left = mid + 1
        else:
            right = mid
    return left


# a limitation of Cython - can't share constants between Cython and Python, so need to define them in Python as a dict
constants = {}
constants['NUM_STATUSES'] = NUM_STATUSES
constants['STATUS_MOVING'] = STATUS_MOVING
constants['STATUS_PAUSED'] = STATUS_PAUSED
constants['STATUS_STALLED'] = STATUS_STALLED
constants['STATUS_CAPTURED'] = STATUS_CAPTURED
constants['STATUS_INACTIVE'] = STATUS_INACTIVE
constants['OCCUPIED_FREE'] = OCCUPIED_FREE
constants['OCCUPIED_BOUNDARY'] = OCCUPIED_BOUNDARY
constants['MOVE_POLICY_BOTH'] = MOVE_POLICY_BOTH
constants['MOVE_POLICY_ALTERNATE'] = MOVE_POLICY_ALTERNATE
constants['MOVE_POLICY_ONELEG_RANDOM'] = MOVE_POLICY_ONELEG_RANDOM





cdef class LEFSimulator(object):
    """
    A class to simulate a translocator with two legs that can capture to CTCF sites

    Parameters
    ----------
    NLEFs : int
        The number of LEFs in the system
    N : int
        The number of positions in the system
    load_prob : array-like (N)
        An array of probabilities of loading a LEF at each position
    unload_prob : array-like (N, num_statuses)
        An array of probabilities of unloading a LEF at each position and status
    capture_prob : array-like (N, 2)
        An array of probabilities of captureing a LEF to a CTCF site at each position
    release_prob : array-like (N)
        An array of probabilities of releaseing a LEF from a CTCF site at each position
    pause_prob : array-like (N)
        An array of probabilities of pausing a LEF at each position
    skip_load : bool
        If True, the LEFs are not loaded at the start of the simulation. Default is False (load randomly).

    Attributes
    ----------
    # excluding user-defined arrays
    N : int
        The number of positions in the array
    NLEFs : int
        The number of LEFs in the system
    LEFs : array-like
        An array of the positions of the LEFs  (NLEFs x 2)
    statuses : array-like
        An array of the statuses of the LEFs (NLEFs x 2)
    occupied : array-like
        An array of the occupied positions (N)
    events : array-like
        An array of the events that were triggered by watches
    watches : array-like
        An array of the positions that are watched

    Public Methods
    --------------
    steps(step_start, step_end, watch=False)
        Perform a number of steps, optionally watching the positions of the LEFs
    set_watches(watch_array, max_events)
        Set the watches for the simulation
    get_events()
        Get the events that were triggered by watches
    get_occupied()
        Get the occupied positions
    get_LEFs()
        Get the positions of the LEFs
    get_statuses()
        Get the statuses of the LEFs
    force_load_LEFs(positions, statuses=None)
        Force the LEFs to specific positions with matching statuses (optional) - for debug/testing
    """
    cdef int_t N
    cdef int_t NLEFs
    # user defined arrays - unload (load is not needed because cumulatively loaded probabilities are used)
    cdef float_t [:, ::1] unload_prob
    # user defined arrays - CTCF interactions
    cdef float_t [:, ::1] capture_prob
    cdef float_t [::1] release_prob
    cdef float_t [::1] pause_prob
    # internal arrays
    cdef float_t [::1] load_prob_cumulative
    cdef int_t [:, ::1] LEFs
    cdef int_t [:, ::1] statuses
    cdef int_t [::1] occupied

    # load cache and related arrays
    cdef int_t load_cache_length
    cdef int_t load_cache_position
    cdef int_t [::1] load_pos_array

    # events and watches relsated stuff
    cdef int_t [:, ::1] events
    cdef int_t [::1] watch_mask
    cdef int_t event_number
    cdef int_t max_events

    # arrays needed for djikstra calculations
    cdef int_t [::1] lefs_pos_flat_sorted
    cdef int_t [:, ::1] lef_neigh_pos
    cdef float_t [:, ::1] lef_neigh_dist
    cdef float_t [::1] djikstra_dist

    # Policies and global attributes like probabilities
    cdef int_t move_policy
    cdef float_t alternate_prob

    def __init__(
        self,
        NLEFs,
        N,
        load_prob,
        unload_prob,
        capture_prob,
        release_prob,
        pause_prob,
        skip_load=False,
        move_policy=MOVE_POLICY_BOTH,
        alternate_prob=0.01,
    ):
        """
        Initialize the class with the probabilities of loading, unloading, capturing, releasing, and pausing
        """
        # safety checks so that we don't accidentally load/unload at the boundaries
        load_prob[0:2] = 0
        load_prob[len(load_prob) - 2 : len(load_prob)] = 0

        # cumulative load_prob arrays for cached load_prob function
        cum_load_prob = np.cumsum(load_prob)
        cum_load_prob = cum_load_prob / float(cum_load_prob[len(cum_load_prob) - 1])
        self.load_prob_cumulative = np.array(cum_load_prob, float_t_np, order="C")

        self.NLEFs = NLEFs
        self.N = N

        # check that all arrays are of the right size and shape
        if len(load_prob) != self.N:
            raise ValueError(f"Load probabilities must be of length {self.N}, not {len(load_prob)}")
        if len(load_prob.shape)!=1:
            raise ValueError(f"Load probabilities must be 1D, not {len(load_prob.shape)}D")
        if len(unload_prob) != self.N:
            raise ValueError(f"Unload probabilities must be of length {self.N}, not {len(unload_prob)}")
        if len(capture_prob) != self.N:
            raise ValueError(f"capture probabilities must be of length {self.N}, not {len(capture_prob)}")
        if len(release_prob) != self.N:
            raise ValueError(f"release probabilities must be of length {self.N}, not {len(release_prob)}")
        if len(pause_prob) != self.N:
            raise ValueError(f"Pause probabilities must be of length {self.N}, not {len(pause_prob)}")
        if len(unload_prob[0]) != NUM_STATUSES:
            raise ValueError(f"Unload probabilities must have {NUM_STATUSES} statuses, not {len(unload_prob[0])}")
        if len(capture_prob[0]) != 2:
            raise ValueError("capture probabilities must have 2 legs")

        # main arrays - ensure continuous
        self.capture_prob = np.array(capture_prob, order="C", dtype=float_t_np)
        self.release_prob = np.array(release_prob, order="C", dtype=float_t_np)
        self.unload_prob = np.array(unload_prob, order="C", dtype=float_t_np)
        self.pause_prob = np.array(pause_prob, order="C", dtype=float_t_np)

        self.LEFs = np.zeros((self.NLEFs, 2), dtype=int_t_np, order="C")
        self.statuses = np.full((self.NLEFs, 2), STATUS_MOVING, dtype=int_t_np, order="C")

        # some safety things for occupied array
        self.occupied = np.full(self.N, OCCUPIED_FREE, dtype=int_t_np, order="C")
        self.occupied[0] = OCCUPIED_BOUNDARY
        self.occupied[self.N - 1] = OCCUPIED_BOUNDARY

        # dijkstra related arrays - 2x NLEF long. Pre-allocating them now.
        self.lef_neigh_pos = np.zeros((self.NLEFs * 2, 3), dtype=int_t_np, order="C")
        self.lef_neigh_dist = np.zeros((self.NLEFs * 2, 3), dtype=float_t_np, order="C")
        self.lefs_pos_flat_sorted = np.zeros(self.NLEFs * 2, dtype=int_t_np, order="C")
        self.djikstra_dist = np.zeros(self.NLEFs * 2, dtype=float_t_np, order="C")

        # cache related things
        self.load_cache_length = 4096 * 4
        self.load_cache_position = 99999999

        if not skip_load:
            for ind in range(self.NLEFs):
                self.load_lef(ind)

        self.move_policy = move_policy
        self.alternate_prob = alternate_prob

    # Public functions first. They actually call private functions to do the work.
    def get_occupied(self):
        return np.array(self.occupied)

    def get_statuses(self):
        return np.array(self.statuses)

    def get_LEFs(self):
        return np.array(self.LEFs)

    def force_load_LEFs(self, positions, statuses=None):
        """
        A function used for testing: forces LEFs to specific positions with matching occupied array
        """
        cdef int_t lef, leg
        if positions.shape != (self.NLEFs, 2):
            raise ValueError("Positions must be of length NLEFs * 2")
        if statuses is None:
            statuses = np.full((self.NLEFs, 2), STATUS_MOVING, dtype=int_t_np, order="C")
        else:
            if statuses.shape != (self.NLEFs, 2):
                raise ValueError("Statuses must be of shape NLEFs x 2")
        for lef in range(self.NLEFs):
            for leg in range(2):
                self.LEFs[lef, leg] = positions[lef, leg]
                self.occupied[positions[lef, leg]] = lef + self.NLEFs * leg
                self.statuses[lef, leg] = statuses[lef, leg]

    def steps(self, step_start, step_end, watch=False):
        """
        Perform a number of steps, and watch the positions of the LEFs.
        This function optionally activates the watches.
        To use watches, first call set_watches(watch_array, max_events) to set the watches.
        Then simulate a block of steps and call get_events() to get the events.
        """
        cdef int_t i
        cdef bool_t watch_flag = watch
        for i in range(step_start, step_end):
            self.unload()
            if self.move_policy == MOVE_POLICY_ALTERNATE:
                self.alternate_legs()
            self.step()
            if watch_flag:
                self.watch(i)

    def alternate_legs(self):
        """
        A function to alternate the legs that can move.

        * If one of the legs is CTCF bound, then the other will be assigned to move
        * If one of the legs is inactive, then with a given probability it activates and the other becomes inactive

        A choice of one leg is moving when the other is on a CTCF makes sense.
        It allows for faster exploration and we talked about it.
        However, the question was what to do with stalled legs.
        But here we enter an unpleasant problem of how do legs resolve collisions.

        There is a world in which a LEF is stalled at another LEF, and keeps trying to pass through it
        while also being more vulnerable to unloading.
        Imagine that we assigned the non-stalled leg to be active, and the stalled leg is inactive.
        Is a LEF still vulnerable to unloading? Is it still stalled?
        If the stalled leg is inactive, then a LEF (in an actual physical world, a molecule of cohesin)
        won't be trying to move in the direction of the cohesin it is stalled against.
        Would it be more likely to be unloaded then?
        If we want increased unloading, we have to assume it "keeps trying", and is more vulnerable to unloading.
        """
        cdef int_t lef
        cdef bool_t leg0_bound, leg1_bound, leg0_inactive, leg1_inactive
        for lef in range(self.NLEFs):
            leg0_bound = (self.statuses[lef, 0] == STATUS_CAPTURED)  # not actually touching stalled
            leg1_bound = (self.statuses[lef, 1] == STATUS_CAPTURED)
            leg0_inactive = (self.statuses[lef, 0] == STATUS_INACTIVE)
            leg1_inactive = (self.statuses[lef, 1] == STATUS_INACTIVE)
            if leg0_bound & leg1_bound:
                continue  # both legs bound, nothing to do
            elif leg0_bound | leg1_bound:  # one leg can't move - another can't be inactive
                if leg0_inactive:
                    self.statuses[lef, 0] = STATUS_MOVING
                if leg1_inactive:
                    self.statuses[lef, 1] = STATUS_MOVING
                continue  # one leg bound - no swapping or reassignment, continuing
            else:  # none of the legs are bound (captured that is)
                # This will happen e.g. if one leg became released, or at the start
                if not (leg1_inactive | leg0_inactive):  # one leg has to be made inactive
                    self.statuses[lef, 0 if randnum() > 0.5 else 1] = STATUS_INACTIVE
            if randnum() < self.alternate_prob:
                # swapping of active and inactive legs with some probability
                if leg0_inactive:
                    self.statuses[lef, 0] = STATUS_MOVING
                    self.statuses[lef, 1] = STATUS_INACTIVE
                if leg1_inactive:
                    self.statuses[lef, 1] = STATUS_MOVING
                    self.statuses[lef, 0] = STATUS_INACTIVE

    def set_watches(self, watch_array, max_events=100000):
        """
        Set the watches for the simulation.
        The watches are positions in the array that trigger an event when both legs of a LEF are at watched positions.
        The events are stored in the events array, which can be accessed with get_events().

        Parameters:
        watch_array : list-like or array-like
            An array or list containing positions to watch.
        max_events : int
            The maximum number of events to store.
        """
        # Initialize watches to a zeroed array of size N, where each index represents a position in the simulation.
        self.watch_mask = np.zeros(self.N, dtype=int_t_np, order="C")

        # Set the watches at specified positions.
        for position in watch_array:
            if position < self.N and position >= 0:  # Ensure the position is within bounds.
                self.watch_mask[position] = 1
            else:
                raise ValueError("Watch position is out of bounds.")

        # Initialize the events array to store events. Each event records the position of both legs and the time.
        self.events = np.zeros((max_events, 3), dtype=int_t_np, order="C")  # Each event stored as [pos1, pos2, time].
        self.event_number = 0  # Reset the event number counter.
        self.max_events = max_events  # Store the maximum events allowed

    def get_events(self, reset=False):
        ar = np.array(self.events)
        event_num = self.event_number  # cache event number
        if reset:
            self.event_number = 0
        return ar[:event_num]

    # Internal functions next. They are called by the public functions to do the actual logic of the simulation.
    cdef watch(self, int_t time):
        """
        An internal method to trigger events when both legs are at a watched position.
        """
        cdef int_t lef
        for lef in range(self.NLEFs):
            if self.watch_mask[self.LEFs[lef, 0]] == 1 and self.watch_mask[self.LEFs[lef, 1]] == 1:
                self.events[self.event_number, 0] = self.LEFs[lef, 0]
                self.events[self.event_number, 1] = self.LEFs[lef, 1]
                self.events[self.event_number, 2] = time
                self.event_number += 1
            if self.event_number == self.max_events:
                raise ValueError("Events are full - increase max_events")

    cdef load_lef(self, cython.int lef):
        """
        An internal method to load a given LEF - is called by "unload" method on its own
        """
        cdef int_t pos, leflen, leg

        while True:
            pos = self.get_cached_load_position()
            if pos >= self.N - 2 or pos <= 1:  # N-1 is a boundary, we need to be N-4 to fit a 2-wide LEF
                warnings.warn(f"Ignoring load_prob at 0 or end. load_prob at: {pos}")
                continue

            # checking all 3 positions for consistency and to avoid a LEF being born around another LEF's leg
            if (
                self.occupied[pos - 1] != OCCUPIED_FREE
                or self.occupied[pos] != OCCUPIED_FREE
                or self.occupied[pos + 1] != OCCUPIED_FREE
            ):
                continue

            # Need to make LEFs of different sizes - 1 or 2 wide, to avoid checkering in the contact map
            leflen = 2 if randnum() > 0.5 else 1  # 1 or 2 wide LEF at loading
            for leg in range(2):
                self.LEFs[lef, leg] = pos - 1 + leg * leflen  # [pos-1, pos] or [pos-1, pos+1]
                self.statuses[lef, leg] = STATUS_MOVING
                self.occupied[pos - 1 + leg * leflen] = lef + self.NLEFs * leg  # record which LEF/leg is there
            break

    cdef unload(self):
        """ An internal method to try to unload all the LEFs - is called by "step" method"""
        cdef int_t lef, leg, s1, s2
        cdef float_t unload, unload1, unload2

        for lef in range(self.NLEFs):  # check all LEFs
            s1 = self.statuses[lef, 0]
            s2 = self.statuses[lef, 1]
            unload1 = self.unload_prob[self.LEFs[lef, 0], self.statuses[lef, 0]]
            unload2 = self.unload_prob[self.LEFs[lef, 1], self.statuses[lef, 1]]

            # logic for releaseing - subject to change
            if s1 == s2:  # same statuses for both legs
                unload = (unload1 + unload2) / 2  # take the mean of probabilities - each leg unloads "independently"

            # This is the only exception, and that is because CTCF protects "the whole thing", not just one leg
            elif s1 == STATUS_CAPTURED or s2 == STATUS_CAPTURED:  # one leg is at CTCF, another is not
                unload = min(unload1, unload2)  # take the most protective probability - smallest unload

            # Treating paused and stalled the same way - each leg is independent
            # one leg stalled another moving or paused or inactive
            # It may be possible to treat inactive legs differently - not implemented. 
            # Should be considered with the first realistic use case 
            elif s1 == STATUS_STALLED or s2 == STATUS_STALLED or s1 == STATUS_INACTIVE or s2 == STATUS_INACTIVE:
                unload = (unload1 + unload2) / 2  # take the mean, higher prob if stalled leg is unloaded faster
            elif s1 == STATUS_PAUSED or s2 == STATUS_PAUSED:  # one leg paused another moving
                unload = (unload1 + unload2) / 2  # take the mean, higher prob if paused leg is unloaded faster
            else:
                raise ValueError(f"statuses are not consistent: {s1} and {s2}")

            if randnum() < unload:
                for leg in range(2):  # statuses are re-initialized in load, occupied here
                    self.occupied[self.LEFs[lef, leg]] = OCCUPIED_FREE
                self.load_lef(lef)

    cdef int_t get_cached_load_position(self):
        """
        An internal method to get a cached load position.
        This is necessary because the load position is obtained by binary search,
        and we don't want to call np.searchsorted() every time.
        """

        if self.load_cache_position >= self.load_cache_length - 1:
            foundArray = np.array(
                np.searchsorted(
                    self.load_prob_cumulative, np.random.random(self.load_cache_length)
                ),
                dtype=int_t_np,
                order="C",
            )
            self.load_pos_array = foundArray
            self.load_cache_position = -1
        self.load_cache_position += 1
        return self.load_pos_array[self.load_cache_position]

    cdef step(self):
        """An internal (= C++, not Python) method to perform a step
        It is called by steps() and steps_watch() methods.
        It does the following logic:
        1. Check if the LEF can be captured or released by a CTCF
        2. Check if the LEF can move
        3. Move the LEF if it can
        """
        cdef int_t lef, leg, pos, newpos, leg_ind
        cdef bool_t swap_order
        for lef in range(self.NLEFs):
            swap_order = randnum() < 0.5  # pick a random starting leg
            for leg_ind in range(2):
                # go through two legs in random order
                leg = leg_ind if swap_order else 1 - leg_ind

                # capture and release logic goes here - it s simple
                if randnum() < self.capture_prob[self.LEFs[lef, leg], leg]:  # try to capture the leg
                    # if it's not inactive we can capture it
                    if self.statuses[lef, leg] != STATUS_INACTIVE:
                        self.statuses[lef, leg] = STATUS_CAPTURED
                if randnum() < self.release_prob[self.LEFs[lef, leg]]:  # try to release the leg
                    if self.statuses[lef, leg] == STATUS_CAPTURED:  # if it's captured we can release it
                        self.statuses[lef, leg] = STATUS_MOVING

                # moving logic is somewhat more complicated
                pos = self.LEFs[lef, leg]
                # check if "this" leg is captured or inactive - attempt a move i fit's not
                if  self.statuses[lef, leg] != STATUS_CAPTURED and self.statuses[lef, leg] != STATUS_INACTIVE:
                    newpos = pos + (2 * leg - 1)  # leg 1 moves "right" - increasing numbers
                    if self.occupied[newpos] == OCCUPIED_FREE:  # Can we go there?
                        if randnum() > self.pause_prob[pos]:  # check if we are paused
                            # The leg can move, so we need to update the arrays
                            self.occupied[newpos] = lef + self.NLEFs * leg  # update occupied array
                            self.occupied[pos] = OCCUPIED_FREE  # free the old position
                            self.LEFs[lef, leg] = newpos  # update position of leg
                            self.statuses[lef, leg] = STATUS_MOVING  # we are moving now!
                            # for policy ALTERNATE we don't need this, because one of the two legs is inactive or bound.
                            if self.move_policy == MOVE_POLICY_ONELEG_RANDOM:
                                break  # this leg moved, we don't attempt the other leg
                        else:  # we are paused - can't move
                            self.statuses[lef, leg] = STATUS_PAUSED  # we are paused because of the pause probability
                    else:  # we are stalled - can't move
                        self.statuses[lef, leg] = STATUS_STALLED  # we are stalled because other position is occupied

    def compute_pair_distances(self,
                            float_t start,
                            float_t end
                            ):
        """
        Compute the distances between two  positions using Dijkstra's algorithm.

        IMPORTANT: need to call populate_dijkstra_arrays before calling this function

        Parameters
        ----------
        start : float
            The start position
        end : float
            The end position

        Returns
        -------
        float
            The distance between the two positions through the LEF graph
        """

        
        cdef int_t size = self.lefs_pos_flat_sorted.shape[0]
        cdef float_t INF = 1e10
        cdef int_t i, i_start_left, i_start_right, i_end_left, i_end_right
        cdef float_t direct_dist, best_anchor_bridge
        cdef float_t dist_start_left, dist_start_right, dist_end_left, dist_end_right
        cdef float_t  anchor_end_dist, new_dist, cur_dist, best_dist
        cdef int_t u, v, k
        cdef int_t[::1] pos_view = self.lefs_pos_flat_sorted  # shortcut for simplicity of code
        cdef priority_queue[pair[float_t, int_t]] pq
        
        direct_dist = abs(end - start)
        # find the closest anchors to the start and end
        i_start_left, i_start_right = find_adjacent_anchors(start, pos_view, size)
        i_end_left, i_end_right = find_adjacent_anchors(end, pos_view, size)

        # calculate the distances to the start and end anchors
        dist_start_left = (start - pos_view[i_start_left]) if i_start_left != -1 else INF
        dist_start_right = (pos_view[i_start_right] - start) if i_start_right != -1 else INF
        dist_end_left = (end - pos_view[i_end_left]) if i_end_left != -1 else INF
        dist_end_right = (pos_view[i_end_right] - end) if i_end_right != -1 else INF

        # check if we can use direct distance and avoid djikstra
        best_anchor_bridge = min(dist_start_left + dist_end_left,
                                dist_start_left + dist_end_right,
                                dist_start_right + dist_end_left,
                                dist_start_right + dist_end_right)        
        if direct_dist <= best_anchor_bridge:
            return direct_dist            

        # initialize the distances from each anchor to INF
        for k in range(size):
            self.djikstra_dist[k] = INF            

        # initialize the distances from the start to the start anchors
        # This is basically "two searches in one" - from the anchors on the two sides of the start
        # note negative distances because we use a max heap
        if i_start_left != -1 and dist_start_left < self.djikstra_dist[i_start_left]:
            self.djikstra_dist[i_start_left] = dist_start_left
            pq.push(pair[float_t,int_t](-dist_start_left, i_start_left))

        if i_start_right != -1 and dist_start_right < self.djikstra_dist[i_start_right]:
            self.djikstra_dist[i_start_right] = dist_start_right
            pq.push(pair[float_t,int_t](-dist_start_right, i_start_right))

        # initialize the best distance to the direct distance
        best_dist = direct_dist

        while not pq.empty():  # standard djiikstra - get the closest node
            top = pq.top()
            cur_dist = -top.first  # minus because we use a max heap
            u = top.second
            pq.pop()

            if cur_dist > self.djikstra_dist[u]:
                continue  # we already have a better distance
            if cur_dist > best_dist:
                break  # we are further than direct distance - exiting

            # The array djikstra_dist keeps distances from the start to the current node
            # But best_dist is the best distance from the start to the end
            # we compare cur_dist + ancor_end_dist to best_dist to see if we can exit early
            # But when we update best_dist, we track distances from start to the current node, not the end
            anchor_end_dist = abs(pos_view[u] - end)  # distance from current view to the end
            if cur_dist + anchor_end_dist < best_dist:  # we reach the end faster than current best distance
                best_dist = cur_dist + anchor_end_dist  # update the best distance


            # Note that we don't use (pos_view[u] - end) below because we might have jumped far away through a LEF
            # But the next LEF might bring us closer to the end again. 
            # So we keep track of just distance from the start (either of the starting LEFs) to the current node
            for k in range(3):  # iterating over 3 neighbors - left, right, shortcut
                v = self.lef_neigh_pos[u, k]
                new_dist = cur_dist + self.lef_neigh_dist[u, k]
                if new_dist < self.djikstra_dist[v] and new_dist < best_dist:  # we have a better distance
                    self.djikstra_dist[v] = new_dist
                    pq.push(pair[float_t,int_t](-new_dist, v))  # push the new distance to the queue

        return min(direct_dist, best_dist) # should always be the best_dist, but just in case
<<<<<<< HEAD



    def compute_region_distances(
        self,
        float_t r1_start, float_t r1_end,
        float_t r2_start, float_t r2_end,
        bool_t return_loop_count=False
    ):
        """
        Compute the minimal distance between two genomic regions [r1_start, r1_end] and
        [r2_start, r2_end] using Dijkstra's algorithm on the LEF graph.

        This effectively simulates having a super-node for each region, connected by zero-cost
        edges to all LEF anchors in that region.

        IMPORTANT: Must call populate_dijkstra_arrays before calling this function.

        Parameters
        ----------
        r1_start, r1_end : float
            The start and end coordinates (in kb) of region 1 (e.g. a promoter).
        r2_start, r2_end : float
            The start and end coordinates (in kb) of region 2 (e.g. an enhancer).
        return_loop_count : bool
            If True, returns (distance, loop_count), otherwise just distance

        Returns
        -------
        float or tuple
            The minimal distance between any point in region 1 and any point in region 2,
            taking into account LEF-mediated shortcuts.
            If return_loop_count=True, returns (distance, number_of_loops_used)
        """
        cdef int_t size = self.lefs_pos_flat_sorted.shape[0]
        cdef float_t INF = 1e10
        cdef float_t direct_dist, best_dist, cur_dist, anchor_r1_dist, anchor_r2_dist, new_dist
        cdef int_t[::1] pos_view = self.lefs_pos_flat_sorted
        cdef int_t[::1] djikstra_loops = np.zeros(size, dtype=int_t_np)  # track loop count
        cdef priority_queue[pair[float_t,int_t]] pq
        cdef int_t u, v, k, cur_loops, new_loops, best_loops = 0

        #---------------------------------------------------------
        # 1. Compute the direct 1D distance between these regions
        #    (without any LEF shortcuts), i.e. if they overlap,
        #    distance is zero; otherwise it's the gap between them.
        #---------------------------------------------------------
        if r1_end < r2_start:
            # Region 1 is fully to the left
            direct_dist = r2_start - r1_end
        elif r2_end < r1_start:
            # Region 2 is fully to the left
            direct_dist = r1_start - r2_end
        else:
            # They overlap
            direct_dist = 0

        #---------------------------------------------------------
        # 2. Multi-source initialization:
        #    For every LEF anchor, we compute its distance to region 1
        #    If anchor is inside region 1, distance = 0
        #    If anchor is to the left, distance = r1_start - anchor
        #    If anchor is to the right, distance = anchor - r1_end
        #    We assign that to self.djikstra_dist[u] and push it
        #    into the priority queue.
        #---------------------------------------------------------
        for k in range(size):
            anchor_r1_dist = 0
            if pos_view[k] < r1_start:
                anchor_r1_dist = r1_start - pos_view[k]
            elif pos_view[k] > r1_end:
                anchor_r1_dist = pos_view[k] - r1_end
            else:
                anchor_r1_dist = 0  # inside region 1

            self.djikstra_dist[k] = anchor_r1_dist
            djikstra_loops[k] = 0  # no loops used to reach sources
            pq.push(pair[float_t,int_t](-anchor_r1_dist, k))

        best_dist = direct_dist
        best_loops = 0  # direct path uses 0 loops

        #---------------------------------------------------------
        # 3. Run Dijkstra's Algorithm
        #    As we pop the nearest anchor 'u', we check how close
        #    that anchor is to region 2.
        #---------------------------------------------------------
        while not pq.empty():
            top = pq.top()
            cur_dist = -top.first
            u = top.second
            cur_loops = djikstra_loops[u]
            pq.pop()

            # If we have already found a better route to this anchor, skip
            if cur_dist > self.djikstra_dist[u]:
                continue

            # If we can't improve beyond best_dist, early exit
            if cur_dist > best_dist:
                break

            #-----------------------------------------------------
            # 3a. Check distance from this anchor to region 2
            #-----------------------------------------------------
            if pos_view[u] < r2_start:
                anchor_r2_dist = r2_start - pos_view[u]
            elif pos_view[u] > r2_end:
                anchor_r2_dist = pos_view[u] - r2_end
            else:
                # anchor is inside region 2
                anchor_r2_dist = 0

            # If going from region 1 -> anchor u -> region 2
            # yields a smaller distance than we have so far,
            # update best_dist and best_loops.
            if cur_dist + anchor_r2_dist < best_dist:
                best_dist = cur_dist + anchor_r2_dist
                best_loops = cur_loops

            #-----------------------------------------------------
            # 3b. Relax neighbors (left, right, shortcut)
            #-----------------------------------------------------
            for k in range(3):  # each anchor has 3 neighbors
                v = self.lef_neigh_pos[u, k]
                new_dist = cur_dist + self.lef_neigh_dist[u, k]
                # k=2 is shortcut through a LEF loop
                new_loops = cur_loops + (1 if k == 2 else 0)
                
                # If we find a better path to 'v', update & push
                if new_dist < self.djikstra_dist[v] and new_dist < best_dist:
                    self.djikstra_dist[v] = new_dist
                    djikstra_loops[v] = new_loops
                    pq.push(pair[float_t,int_t](-new_dist, v))

        # For the direct path, we use 0 loops
        if direct_dist < best_dist:
            best_dist = direct_dist
            best_loops = 0

        if return_loop_count:
            return best_dist, best_loops
        else:
            return best_dist
=======
        
>>>>>>> 7cb58d86

    def populate_dijkstra_arrays(self, float_t lef_length, int_t merge_touching_lefs):
        """
        Populate arrays used by Dijkstra. Called once before computing distances.

        This function populates the following arrays: lefs_pos_flat_sorted, lef_neigh_pos, lef_neigh_dist.
        Each LEF has 3 neighbors: the previous LEF, the next LEF, and a shortcut to the other leg of the same LEF.

        Parameters
        ----------
        lef_length : float
            The length of a LEF
        merge_touching_lefs : bool (int)
            If True, touching LEFs are merged into one

        Arrays
        ------
        lefs_pos_flat_sorted : shape (NLEFs * 2), int
            The positions of the LEFs sorted in ascending order
        lef_neigh_pos : shape (NLEFs * 2, 3), int
            The positions of the neighbors of each LEF
        lef_neigh_dist : shape (NLEFs * 2, 3), float
            The distances to the neighbors of each LEF
        """
        cdef int_t i, lef_ind, lef, leg, occval, pos, pos2, lef_ind2, nlefs
        cdef float_t dist
        cdef int_t size = self.NLEFs * 2        

        # flatten LEF positions with memcpy, sort with std sort
        # Tested that std sort is faster than np.ndarray.sort() for up to 100k elements
        # and memcpy avoids any calls to Python
        memcpy(&self.lefs_pos_flat_sorted[0], &self.LEFs[0,0], size * sizeof(int_t))
        sort(&self.lefs_pos_flat_sorted[0], &self.lefs_pos_flat_sorted[0] + size)
<<<<<<< HEAD
=======

>>>>>>> 7cb58d86
        # set neighbors for each LEF anchor
        for i in range(size):            
            # previous neighbor
            if i > 0:
                self.lef_neigh_pos[i, 0] = i - 1
                dist = self.lefs_pos_flat_sorted[i] - self.lefs_pos_flat_sorted[i - 1]
                if merge_touching_lefs and dist == 1:
                    dist = 0  # no distance between neighboring LEFs
                self.lef_neigh_dist[i, 0] = dist
            else:
                self.lef_neigh_pos[i, 0] = i
                self.lef_neigh_dist[i, 0] = 1e6  # large distance to avoid going back to yourself

            # next neighbor
            if i < size - 1:
                self.lef_neigh_pos[i, 1] = i + 1
                dist = self.lefs_pos_flat_sorted[i + 1] - self.lefs_pos_flat_sorted[i]
                if merge_touching_lefs and dist == 1:
                    dist = 0  # no distance between neighboring LEFs
                self.lef_neigh_dist[i, 1] = dist
            else:
                self.lef_neigh_pos[i, 1] = i
                self.lef_neigh_dist[i, 1] = 1e6

        # shortcuts: each LEF creates a bidirectional shortcut between its two legs
        # TODO: rewrite it with a different sort, so that we can avoid the binary search
        for lef_ind in range(size):  # iterate over all LEF legs
            # going "direct" through occupied array            
            pos = self.lefs_pos_flat_sorted[lef_ind]
            occval = self.occupied[pos]
            nlefs = self.NLEFs
            lef = occval % nlefs  # LEF index
            leg = occval // nlefs  # leg index
            # find the position of the other leg
            pos2 = self.LEFs[lef, 1 - leg]
            # find the index of the other leg in the sorted array
            lef_ind2 = binary_search(self.lefs_pos_flat_sorted, size, pos2)            
            # set the shortcut
            self.lef_neigh_pos[lef_ind, 2] = lef_ind2
            self.lef_neigh_dist[lef_ind, 2] = lef_length
        

    def debug_get_djiikstra_arrays(self):
        """
        A debug function to get the Dijkstra arrays for visualization
        """
<<<<<<< HEAD
        return np.array(self.lefs_pos_flat_sorted), np.array(self.lef_neigh_pos), np.array(self.lef_neigh_dist), np.array(self.djikstra_dist)
=======
        return np.array(self.lefs_pos_flat_sorted), np.array(self.lef_neigh_pos), np.array(self.lef_neigh_dist), np.array(self.djikstra_dist)
        
>>>>>>> 7cb58d86
<|MERGE_RESOLUTION|>--- conflicted
+++ resolved
@@ -652,7 +652,6 @@
                     pq.push(pair[float_t,int_t](-new_dist, v))  # push the new distance to the queue
 
         return min(direct_dist, best_dist) # should always be the best_dist, but just in case
-<<<<<<< HEAD
 
 
 
@@ -797,9 +796,6 @@
             return best_dist, best_loops
         else:
             return best_dist
-=======
-        
->>>>>>> 7cb58d86
 
     def populate_dijkstra_arrays(self, float_t lef_length, int_t merge_touching_lefs):
         """
@@ -833,10 +829,7 @@
         # and memcpy avoids any calls to Python
         memcpy(&self.lefs_pos_flat_sorted[0], &self.LEFs[0,0], size * sizeof(int_t))
         sort(&self.lefs_pos_flat_sorted[0], &self.lefs_pos_flat_sorted[0] + size)
-<<<<<<< HEAD
-=======
-
->>>>>>> 7cb58d86
+
         # set neighbors for each LEF anchor
         for i in range(size):            
             # previous neighbor
@@ -883,9 +876,5 @@
         """
         A debug function to get the Dijkstra arrays for visualization
         """
-<<<<<<< HEAD
         return np.array(self.lefs_pos_flat_sorted), np.array(self.lef_neigh_pos), np.array(self.lef_neigh_dist), np.array(self.djikstra_dist)
-=======
-        return np.array(self.lefs_pos_flat_sorted), np.array(self.lef_neigh_pos), np.array(self.lef_neigh_dist), np.array(self.djikstra_dist)
-        
->>>>>>> 7cb58d86
+        